--- conflicted
+++ resolved
@@ -22,12 +22,7 @@
 
 ## Stack
 
-<<<<<<< HEAD
-- Game engine & Database: [Convex](https://convex.dev/)
-- VectorDB: Convex or [Pinecone](https://www.pinecone.io/)
-=======
 - Game engine, database, and vector search: [Convex](https://convex.dev/)
->>>>>>> f390154c
 - Auth: [Clerk](https://clerk.com/)
 - Text model: [OpenAI](https://platform.openai.com/docs/models)
 - Deployment: [Vercel](https://vercel.com/)
@@ -67,23 +62,8 @@
 
 b. **OpenAI API key**
 
-<<<<<<< HEAD
-Visit https://platform.openai.com/account/api-keys to get your OpenAI API key if you're using OpenAI for your language model.
-
-You can use the default `https://api.openai.com` or a third-party website. (such as: Azure, proxy website, etc.)
-
-To use a custom provider, make sure that the third-party website supports and enables the corresponding model (for example: `gpt-3.5-turbo-16k`, `text-embedding-ada-002`)
-In addition to the `OPENAI_API_KEY` environment variable (see below), add `OPENAI_API_BASE=<your-base-url>`
-
-c. **Pinecone API keys (Optional)**
-
-By default it will use the Convex vector storage.
-If you plan to store more than 100k vectors, you can use Pinecone.
-It will use Pinecone if you set the associated Pinecone environment variables.
-=======
 Visit https://platform.openai.com/account/api-keys to get your OpenAI API key and set the
 `OPENAI_API_KEY` environment variable in your Convex deployment (see below).
->>>>>>> f390154c
 
 c. **Replicate API key (Optional)**
 For Daily background music generation, create a
@@ -91,19 +71,8 @@
 [API Token page](https://replicate.com/account/api-tokens).
 Add the token as `REPLICATE_API_TOKEN` in your Convex environment variables.
 
-<<<<<<< HEAD
-d. **Replicate API key (Optional)**
-For Daily background music generation, create a
-[Replicate](https://replicate.com/) account and create a token in your Profile's
-[API Token page](https://replicate.com/account/api-tokens).
-Add the token as `REPLICATE_API_TOKEN` in your Convex environment variables.
-
-e. **Add environment variables to the Convex backend**
-
-=======
 d. **Add environment variables to the Convex backend**
 
->>>>>>> f390154c
 Environment variables for a Convex backend is configured through the dashboard:
 
 ```bash
@@ -114,14 +83,7 @@
 
 ```bash
 OPENAI_API_KEY  sk-*******
-OPENAI_API_BASE  sk-******* # optional
 CLERK_ISSUER_URL  https://****
-<<<<<<< HEAD
-PINECONE_API_KEY  ******** # optional
-PINECONE_ENVIRONMENT us**** # optional
-PINECONE_INDEX_NAME  ******** # optional
-=======
->>>>>>> f390154c
 REPLICATE_API_TOKEN **** #optional
 ```
 
@@ -213,43 +175,6 @@
 
 #### Deploy to Vercel
 
-<<<<<<< HEAD
-- Register an account on fly.io and then [install flyctl](https://fly.io/docs/hands-on/install-flyctl/)
-- **If you are using Github Codespaces**: You will need to [install flyctl](https://fly.io/docs/hands-on/install-flyctl/) and authenticate from your codespaces cli by running `fly auth login`.
-
-- Run `npx convex deploy` to deploy your dev environment to prod environment. Make sure you copy over all secrets to Convex's prod environment
-- Run `fly launch` under project root. This will generate a `fly.toml` that includes all the configurations you will need
-- Modify generated `fly.toml` to include `NEXT_PUBLIC_*` during build time for NextJS to access client side.
-```
-[build]
-  [build.args]
-    NEXT_PUBLIC_CLERK_SIGN_IN_URL="/sign-in"
-    NEXT_PUBLIC_CLERK_SIGN_UP_URL="/sign-up"
-    NEXT_PUBLIC_CLERK_AFTER_SIGN_IN_URL="/"
-    NEXT_PUBLIC_CLERK_AFTER_SIGN_UP_URL="/"
-    NEXT_PUBLIC_CLERK_PUBLISHABLE_KEY="pk_*****"
-    NEXT_PUBLIC_CONVEX_URL="https://*******.convex.cloud"
-```
-- Modify fly.io's generated `Dockerfile` to include new ENV variables right above `RUN npm run build`
-```
-ARG NEXT_PUBLIC_CLERK_SIGN_IN_URL
-ARG NEXT_PUBLIC_CLERK_SIGN_UP_URL
-ARG NEXT_PUBLIC_CLERK_AFTER_SIGN_IN_URL
-ARG NEXT_PUBLIC_CLERK_AFTER_SIGN_UP_URL
-ARG NEXT_PUBLIC_CLERK_PUBLISHABLE_KEY
-ARG NEXT_PUBLIC_CONVEX_URL
-
-# Build application
-RUN npm run build
-```
-- Run `fly deploy --ha=false` to deploy the app. The --ha flag makes sure fly only spins up one instance, which is included in the free plan.
-- Run `fly scale memory 512` to scale up the fly vm memory for this app.
-- Create a new file `.env.prod` locally and fill in all the production-environment secrets. Remember to update `NEXT_PUBLIC_CLERK_PUBLISHABLE_KEY` and `CLERK_SECRET_KEY` by copying secrets from Clerk's production instance -`cat .env.prod | fly secrets import` to upload secrets. Also remember to update `CONVEX_DEPLOYMENT` and `NEXT_PUBLIC_CONVEX_URL` -- both of them should now point to Convex's prod environment.
-
-#### Deploy Convex functions to prod environment
-Before you can run the app, you will need to make sure the convex functions are deployed to its production environment.
-
-=======
 - Register an account on Vercel and then [install the Vercel CLI](https://vercel.com/docs/cli).
 - **If you are using Github Codespaces**: You will need to [install the Vercel CLI](https://vercel.com/docs/cli) and authenticate from your codespaces cli by running `vercel login`.
 - Deploy the app to Vercel with `vercel --prod`.
@@ -258,26 +183,12 @@
 
 Before you can run the app, you will need to make sure the Convex functions are deployed to its production environment.
 
->>>>>>> f390154c
 1. Run `npx convex deploy` to deploy the convex functions to production
 2. Run `npx convex run init --prod --no-push`
 
 If you have existing data you want to clear, you can run `npx convex run testing:debugClearAll --prod --no-push`
 
 ## Customize your own simulation
-<<<<<<< HEAD
-
-NOTE: every time you change character data, you should re-run
-`npx convex run testing:debugClearAll` and then
-`npm run dev` to re-upload everything to Convex.
-This is because character data is sent to Convex on the initial load.
-However, beware that `npx convex run testing:debugClearAll --no-push` WILL wipe
-all of your data, including your vector store.
-To edit character data on the fly, you can edit it from the convex Dashboard in
-the "memories" table.
-Try filtering for "identity" or "relationship" as the type.
-=======
->>>>>>> f390154c
 
 NOTE: every time you change character data, you should re-run
 `npx convex run testing:debugClearAll` and then
@@ -308,10 +219,7 @@
 5. Change how often to generate new music at `convex/crons.ts` by modifying the `generate new background music` job
 
 ## Credits
-<<<<<<< HEAD
-=======
-
->>>>>>> f390154c
+
 - All interactions, background music and rendering on the <Game/> component in the project are powered by [PixiJS](https://pixijs.com/).
 - Tilesheet:
   - https://opengameart.org/content/16x16-game-assets by George Bailey
